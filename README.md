"# SynthCave" 

## Installation

<<<<<<< HEAD
### [ICP](https://users.soe.ucsc.edu/~davis/papers/Mapping_IROS04/IROS04diebel.pdf)

No manual installation required. Try to run `python src/model/ICP/ICP.py` to see if ICP iterations work.
=======
### [PSTNet](https://github.com/hehefan/Point-Spatio-Temporal-Convolution)
Compile the CUDA layers for PointNet++, which are used for furthest point sampling (FPS) and radius neighbouring search:
```
cd src\model\PSTNet\modules\pointnet2_ops_lib
python setup.py install
```
To see if the compilation is successful, try to run `python src/model/PSTNet/modules/pst_convolutions.py` or `python src/model/PSTNet/PSTNet.py` to see if a forward pass works.

### [CNN](https://research.engr.oregonstate.edu/rdml/sites/research.engr.oregonstate.edu.rdml/files/final_deep_learning_lidar_odometry.pdf)
No manual installation required. Try to run `python src/model/CNN/CNN.py` to see if a forward pass works.

### [ASTGCN](https://pytorch-geometric-temporal.readthedocs.io/en/latest/modules/root.html#temporal-graph-attention-layers)
No manual installation required. Try to run `python src/model/ASTGCN/ASTGCN.py` to see if a forward pass works.

### [TSViT](https://github.com/michaeltrs/DeepSatModels/tree/main?tab=readme-ov-file)
No manual installation required. Try to run `python src/model/TSViT/TSViT.py` to see if a forward pass works.
>>>>>>> ff32c6f5
<|MERGE_RESOLUTION|>--- conflicted
+++ resolved
@@ -2,11 +2,6 @@
 
 ## Installation
 
-<<<<<<< HEAD
-### [ICP](https://users.soe.ucsc.edu/~davis/papers/Mapping_IROS04/IROS04diebel.pdf)
-
-No manual installation required. Try to run `python src/model/ICP/ICP.py` to see if ICP iterations work.
-=======
 ### [PSTNet](https://github.com/hehefan/Point-Spatio-Temporal-Convolution)
 Compile the CUDA layers for PointNet++, which are used for furthest point sampling (FPS) and radius neighbouring search:
 ```
@@ -23,4 +18,6 @@
 
 ### [TSViT](https://github.com/michaeltrs/DeepSatModels/tree/main?tab=readme-ov-file)
 No manual installation required. Try to run `python src/model/TSViT/TSViT.py` to see if a forward pass works.
->>>>>>> ff32c6f5
+
+### [ICP](https://users.soe.ucsc.edu/~davis/papers/Mapping_IROS04/IROS04diebel.pdf)
+No manual installation required. Try to run `python src/model/ICP/ICP.py` to see if ICP iterations work.